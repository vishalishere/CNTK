// <copyright file="MatrixPool.h" company="Microsoft">
//     Copyright (c) Microsoft Corporation.  All rights reserved.
// </copyright>

#pragma once

#include <string>
#include <stdexcept>
#include <vector>
#include <algorithm>
#include <stdlib.h>

#include "Basics.h"
#include "Matrix.h"
#include "ComputationNode.h"

namespace Microsoft { namespace MSR { namespace CNTK {

    class MatrixPool
    {
        vector<shared_ptr<Matrix<float>>> m_releasedFloatMatrices;
        vector<shared_ptr<Matrix<double>>> m_releasedDoubleMatrices;
        void GetReleasedMatrices(vector<shared_ptr<Matrix<float>>>  * releasedMatrices) { releasedMatrices = &m_releasedFloatMatrices; }
        void GetReleasedMatrices(vector<shared_ptr<Matrix<double>>> * releasedMatrices) { releasedMatrices = &m_releasedDoubleMatrices; }
    public:
        template<class ElemType>
        void Release(const shared_ptr<Matrix<ElemType>> & freeMatrix)
        {
            if (!freeMatrix)
                LogicError("MatrixPool::Release: freeMatrix should not be null.");
            vector<shared_ptr<Matrix<float>>> * releasedMatrices;
            GetReleasedMatrices(releasedMatrices);
            releasedMatrices->push_back(freeMatrix);
        }

        template<class ElemType>
        shared_ptr<Matrix<ElemType>> Request(DEVICEID_TYPE deviceId)
        {
            vector<shared_ptr<Matrix<float>>> * releasedMatrices;
            GetReleasedMatrices(releasedMatrices);
            shared_ptr<Matrix<ElemType>> matrixPtr;
            if (releasedMatrices->empty())
            {
                matrixPtr = make_shared<Matrix<ElemType>>(deviceId);
            }
            else
            {
<<<<<<< HEAD
                vector<shared_ptr<Matrix<float>>> m_releasedFloatMatrices;
                vector<shared_ptr<Matrix<double>>> m_releasedDoubleMatrices;
                void GetReleasedMatrices(vector<shared_ptr<Matrix<float>>>  *& releasedMatrices) { releasedMatrices = &m_releasedFloatMatrices; }
                void GetReleasedMatrices(vector<shared_ptr<Matrix<double>>> *& releasedMatrices) { releasedMatrices = &m_releasedDoubleMatrices; }
            public:
                //release here means the matrix can be put back and shared by others
                template<class ElemType>
                void Release(shared_ptr<Matrix<ElemType>> freeMatrix)
                {
                    vector<shared_ptr<Matrix<ElemType>>> * releasedMatrices = nullptr;
                    GetReleasedMatrices(releasedMatrices);
                    if (freeMatrix == nullptr)
                        RuntimeError("MatrixPool::Release: freeMatrix should not be null.");
                    releasedMatrices->push_back(freeMatrix);
                }

                template<class ElemType>
                shared_ptr<Matrix<ElemType>> Request(DEVICEID_TYPE deviceId)
                {
                    vector<shared_ptr<Matrix<ElemType>>> * releasedMatrices = nullptr;
                    GetReleasedMatrices(releasedMatrices);
                    shared_ptr<Matrix<ElemType>> matrixPtr = nullptr;
                    if (releasedMatrices->empty())
                    {
                        matrixPtr = make_shared<Matrix<ElemType>>(deviceId);
                    }
                    else
                    {
                        matrixPtr = releasedMatrices->back();
                        releasedMatrices->pop_back();
                    }

                    if (matrixPtr == nullptr)
                        RuntimeError("MatrixPool::Request: failed to get a valid matrix.");

                    return matrixPtr;
                }
            };
=======
                matrixPtr = releasedMatrices->back();
                releasedMatrices->pop_back();
            }

            if (!matrixPtr)     // this can't really happen
                LogicError("MatrixPool::Request: failed to get a valid matrix.");

            return matrixPtr;
>>>>>>> 5ec80fb0
        }
    };

}}}<|MERGE_RESOLUTION|>--- conflicted
+++ resolved
@@ -20,23 +20,24 @@
     {
         vector<shared_ptr<Matrix<float>>> m_releasedFloatMatrices;
         vector<shared_ptr<Matrix<double>>> m_releasedDoubleMatrices;
-        void GetReleasedMatrices(vector<shared_ptr<Matrix<float>>>  * releasedMatrices) { releasedMatrices = &m_releasedFloatMatrices; }
-        void GetReleasedMatrices(vector<shared_ptr<Matrix<double>>> * releasedMatrices) { releasedMatrices = &m_releasedDoubleMatrices; }
+        void GetReleasedMatrices(vector<shared_ptr<Matrix<float>>>  *& releasedMatrices) { releasedMatrices = &m_releasedFloatMatrices; }
+        void GetReleasedMatrices(vector<shared_ptr<Matrix<double>>> *& releasedMatrices) { releasedMatrices = &m_releasedDoubleMatrices; }
     public:
+                //release here means the matrix can be put back and shared by others
         template<class ElemType>
-        void Release(const shared_ptr<Matrix<ElemType>> & freeMatrix)
+        void Release(shared_ptr<Matrix<ElemType>> freeMatrix)
         {
-            if (!freeMatrix)
-                LogicError("MatrixPool::Release: freeMatrix should not be null.");
-            vector<shared_ptr<Matrix<float>>> * releasedMatrices;
-            GetReleasedMatrices(releasedMatrices);
-            releasedMatrices->push_back(freeMatrix);
+             vector<shared_ptr<Matrix<ElemType>>> * releasedMatrices = nullptr;
+             GetReleasedMatrices(releasedMatrices);
+             if (freeMatrix == nullptr)
+                  RuntimeError("MatrixPool::Release: freeMatrix should not be null.");
+                  releasedMatrices->push_back(freeMatrix);
         }
 
         template<class ElemType>
         shared_ptr<Matrix<ElemType>> Request(DEVICEID_TYPE deviceId)
         {
-            vector<shared_ptr<Matrix<float>>> * releasedMatrices;
+            vector<shared_ptr<Matrix<ElemType>>> * releasedMatrices = nullptr;
             GetReleasedMatrices(releasedMatrices);
             shared_ptr<Matrix<ElemType>> matrixPtr;
             if (releasedMatrices->empty())
@@ -45,46 +46,6 @@
             }
             else
             {
-<<<<<<< HEAD
-                vector<shared_ptr<Matrix<float>>> m_releasedFloatMatrices;
-                vector<shared_ptr<Matrix<double>>> m_releasedDoubleMatrices;
-                void GetReleasedMatrices(vector<shared_ptr<Matrix<float>>>  *& releasedMatrices) { releasedMatrices = &m_releasedFloatMatrices; }
-                void GetReleasedMatrices(vector<shared_ptr<Matrix<double>>> *& releasedMatrices) { releasedMatrices = &m_releasedDoubleMatrices; }
-            public:
-                //release here means the matrix can be put back and shared by others
-                template<class ElemType>
-                void Release(shared_ptr<Matrix<ElemType>> freeMatrix)
-                {
-                    vector<shared_ptr<Matrix<ElemType>>> * releasedMatrices = nullptr;
-                    GetReleasedMatrices(releasedMatrices);
-                    if (freeMatrix == nullptr)
-                        RuntimeError("MatrixPool::Release: freeMatrix should not be null.");
-                    releasedMatrices->push_back(freeMatrix);
-                }
-
-                template<class ElemType>
-                shared_ptr<Matrix<ElemType>> Request(DEVICEID_TYPE deviceId)
-                {
-                    vector<shared_ptr<Matrix<ElemType>>> * releasedMatrices = nullptr;
-                    GetReleasedMatrices(releasedMatrices);
-                    shared_ptr<Matrix<ElemType>> matrixPtr = nullptr;
-                    if (releasedMatrices->empty())
-                    {
-                        matrixPtr = make_shared<Matrix<ElemType>>(deviceId);
-                    }
-                    else
-                    {
-                        matrixPtr = releasedMatrices->back();
-                        releasedMatrices->pop_back();
-                    }
-
-                    if (matrixPtr == nullptr)
-                        RuntimeError("MatrixPool::Request: failed to get a valid matrix.");
-
-                    return matrixPtr;
-                }
-            };
-=======
                 matrixPtr = releasedMatrices->back();
                 releasedMatrices->pop_back();
             }
@@ -93,7 +54,6 @@
                 LogicError("MatrixPool::Request: failed to get a valid matrix.");
 
             return matrixPtr;
->>>>>>> 5ec80fb0
         }
     };
 
