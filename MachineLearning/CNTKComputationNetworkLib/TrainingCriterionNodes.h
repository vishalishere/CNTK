--- conflicted
+++ resolved
@@ -21,7 +21,6 @@
     /// SquareErrorNode (left, right)
     // -----------------------------------------------------------------------
 
-<<<<<<< HEAD
     //note: to save computation the gradient may be scaled by an constant. 
 
     template<class ElemType>
@@ -32,7 +31,7 @@
     public:
 
         SquareErrorNode(DEVICEID_TYPE deviceId, const wstring & name) :
-            Base(deviceId, name),
+            Base(deviceId, name)
         { }
 
         virtual void ComputeInputPartial(const size_t inputIndex)
@@ -59,58 +58,6 @@
         virtual void /*ComputationNodeNonLooping::*/EvaluateThisNodeNonLooping() override
         {
             EvaluateThisNodeS(FunctionValues(), Inputs(0)->FunctionValues(), Inputs(1)->FunctionValues(), *m_leftMinusRight, shared_from_this());
-        }
-
-        /*TODO: merge with call site*/void EvaluateThisNodeS(Matrix<ElemType>& functionValues, const Matrix<ElemType>& inputFunctionValues0, const Matrix<ElemType>& inputFunctionValues1, Matrix<ElemType>& leftMinusRight, ComputationNodePtr curNode)  
-        {
-            leftMinusRight.AssignDifferenceOf(inputFunctionValues0, inputFunctionValues1);
-            curNode->MaskMissingColumnsToZero(leftMinusRight);  //we are fine since it will only be called with full minibatch.
-            ElemType v = leftMinusRight.FrobeniusNorm();
-            functionValues.Resize(1,1);
-            functionValues.SetValue(v*v/2);
-#if NANCHECK
-            functionValues.HasNan("SquareError");
-#endif
-        }
-
-=======
-    //note: to save computation the gradient may be scaled by an constant. 
-
-    template<class ElemType>
-    class SquareErrorNode : public ComputationNodeNonLooping/*ComputationNode*/<ElemType>, public NumInputs<2>
-    {
-        typedef ComputationNodeNonLooping<ElemType> Base; UsingComputationNodeMembersBoilerplate;
-        static const std::wstring TypeName() { return L"SquareError"; }
-    public:
-        SquareErrorNode(DEVICEID_TYPE deviceId, const wstring & name) :
-            Base(deviceId, name),
-            m_leftMinusRight(deviceId)
-        { }
-
-        virtual void ComputeInputPartial(const size_t inputIndex)
-        {
-            if (inputIndex > 1)
-                InvalidArgument("SquareError criteria only takes two inputs.");
-
-            if (inputIndex == 0)  //left derivative
-                ComputeInputPartialLeft(Inputs(0)->GradientValues(), GradientValues(), m_leftMinusRight);
-            else
-                ComputeInputPartialRight(Inputs(1)->GradientValues(), GradientValues(), m_leftMinusRight);
-        }
-
-        /*TODO: merge with call site*/void ComputeInputPartialLeft(Matrix<ElemType>& inputGradientValues, const Matrix<ElemType>& gradientValues, const Matrix<ElemType>& leftMinusRight)  
-        {
-            inputGradientValues.AddWithScaleOf(gradientValues.Get00Element(), leftMinusRight);
-        }
-
-        /*TODO: merge with call site*/void ComputeInputPartialRight(Matrix<ElemType>& inputGradientValues, const Matrix<ElemType>& gradientValues, const Matrix<ElemType>& leftMinusRight)  
-        {
-            inputGradientValues.AddWithScaleOf(-gradientValues.Get00Element(), leftMinusRight);
-        }
-
-        virtual void /*ComputationNodeNonLooping::*/EvaluateThisNodeNonLooping() override
-        {
-            EvaluateThisNodeS(FunctionValues(), Inputs(0)->FunctionValues(), Inputs(1)->FunctionValues(), m_leftMinusRight, shared_from_this());
         }
 
         /*TODO: merge with call site*/void EvaluateThisNodeS(Matrix<ElemType>& functionValues, const Matrix<ElemType>& inputFunctionValues0, const Matrix<ElemType>& inputFunctionValues1, Matrix<ElemType>& leftMinusRight, ComputationNodePtr curNode)  
@@ -125,7 +72,6 @@
 #endif
         }
 
->>>>>>> 7ef69b3d
         virtual void /*ComputationNodeBase::*/Validate(bool isFinalValidationPass) override
         {
             ValidateBinaryReduce(isFinalValidationPass);
@@ -156,7 +102,7 @@
 
             Resize(1,1);
 #endif
-            m_leftMinusRight.Resize(Inputs(0)->GetNumRows(), Inputs(0)->GetNumCols());
+            //m_leftMinusRight->Resize(Inputs(0)->GetNumRows(), Inputs(0)->GetNumCols());
 #if 0
             m_pMBLayout = nullptr;    // this node does not hold mini-batch data
             InferImageDimsFromInputs(); 
@@ -223,7 +169,6 @@
     // CrossEntropyWithSoftmaxNode (labels, prediction)
     // -----------------------------------------------------------------------
 
-<<<<<<< HEAD
     //calculates: -sum(left_i * log(softmax_i(right)))
     template<class ElemType>
     class CrossEntropyWithSoftmaxNode : public ComputationNodeNonLooping/*ComputationNode*/<ElemType>, public NumInputs<2>
@@ -232,7 +177,7 @@
         static const std::wstring TypeName() { return L"CrossEntropyWithSoftmax"; }
     public:
         CrossEntropyWithSoftmaxNode(DEVICEID_TYPE deviceId, const wstring & name) :
-            Base(deviceId, name),
+            Base(deviceId, name)
         { }
 
         virtual void ComputeInputPartial(const size_t inputIndex)
@@ -245,7 +190,7 @@
             else
             {
                 ComputeInputPartialRight(*m_softmaxOfRight, Inputs(0)->FunctionValues(), Inputs(inputIndex)->GradientValues(), GradientValues());
-                Base::MaskMissingColumnsToZero(Inputs(inputIndex)->GradientValues());
+                Inputs(inputIndex)->MaskMissingGradientColumnsToZero();
             }
         }
 
@@ -284,87 +229,6 @@
         virtual void /*ComputationNodeNonLooping::*/EvaluateThisNodeNonLooping() override   //-sum(left_i * log(softmax_i(right)))
         {
             EvaluateThisNodeS(FunctionValues(), Inputs(0)->FunctionValues(), Inputs(1)->FunctionValues(), *m_softmaxOfRight, *m_logSoftmaxOfRight, shared_from_this());
-        }
-
-        /*TODO: merge with call site*/void EvaluateThisNodeS(Matrix<ElemType>& functionValues, const Matrix<ElemType>& inputFunctionValues0, const Matrix<ElemType>& inputFunctionValues1, 
-            Matrix<ElemType>& softmaxOfRight, Matrix<ElemType>& logSoftmaxOfRight, ComputationNodePtr curNode)
-        {
-            logSoftmaxOfRight.AssignLogSoftmaxOf(inputFunctionValues1, true);
-            softmaxOfRight.SetValue(logSoftmaxOfRight);
-            softmaxOfRight.InplaceExp();
-            curNode->MaskMissingColumnsToZero(logSoftmaxOfRight); //we are fine here since it will be called only with full minibatch
-            functionValues.AssignInnerProductOfMatrices(inputFunctionValues0, logSoftmaxOfRight);
-            functionValues*=(-1);
-#if NANCHECK
-            functionValues.HasNan("CrossEntropyWithSoftmax");
-#endif
-#if DUMPOUTPUT
-            functionValues.Print("CrossEntropyWithSoftmaxNode");
-#endif
-        }
-
-=======
-    //calculates: -sum(left_i * log(softmax_i(right)))
-    template<class ElemType>
-    class CrossEntropyWithSoftmaxNode : public ComputationNodeNonLooping/*ComputationNode*/<ElemType>, public NumInputs<2>
-    {
-        typedef ComputationNodeNonLooping<ElemType> Base; UsingComputationNodeMembersBoilerplate;
-        static const std::wstring TypeName() { return L"CrossEntropyWithSoftmax"; }
-    public:
-        CrossEntropyWithSoftmaxNode(DEVICEID_TYPE deviceId, const wstring & name) :
-            Base(deviceId, name),
-            m_logSoftmaxOfRight(deviceId), m_softmaxOfRight(deviceId)
-        { }
-
-        virtual void ComputeInputPartial(const size_t inputIndex)
-        {
-            //left Node must be a scalar
-            if (inputIndex == 0)  //left derivative
-            {
-                ComputeInputPartialLeft(m_logSoftmaxOfRight, Inputs(inputIndex)->GradientValues(), GradientValues());
-            }
-            else
-            {
-                ComputeInputPartialRight(m_softmaxOfRight, Inputs(0)->FunctionValues(), Inputs(inputIndex)->GradientValues(), GradientValues());
-                Inputs(inputIndex)->MaskMissingGradientColumnsToZero();
-            }
-        }
-
-        /*TODO: merge with call site*/void ComputeInputPartialLeft(const Matrix<ElemType>& logSoftmaxOfRight, Matrix<ElemType>& inputGradientValues, 
-            const Matrix<ElemType>& gradientValues)  
-        {
-#if DUMPOUTPUT
-            logSoftmaxOfRight.Print("CrossEntropyWithSoftmax Partial-logSoftmaxOfRight");
-            gradientValues.Print("CrossEntropyWithSoftmax Partial-gradientValues");
-            inputGradientValues.Print("CrossEntropyWithSoftmaxNode Partial-Left-in");
-#endif
-
-            Matrix<ElemType>::ScaleAndAdd(-gradientValues.Get00Element(), logSoftmaxOfRight, inputGradientValues);
-#if DUMPOUTPUT
-            inputGradientValues.Print("CrossEntropyWithSoftmaxNode Partial-Left-out");
-#endif
-
-        }
-
-        /*TODO: merge with call site*/void ComputeInputPartialRight(const Matrix<ElemType>& softmaxOfRight, const Matrix<ElemType>& inputFunctionValues, 
-            Matrix<ElemType>& inputGradientValues, const Matrix<ElemType>& gradientValues)  
-        {
-#if DUMPOUTPUT
-            softmaxOfRight.Print("CrossEntropyWithSoftmax Partial-softmaxOfRight");
-            inputFunctionValues.Print("CrossEntropyWithSoftmax Partial-inputFunctionValues");
-            gradientValues.Print("CrossEntropyWithSoftmax Partial-gradientValues");
-            inputGradientValues.Print("CrossEntropyWithSoftmaxNode Partial-Right-in");
-#endif
-
-            Matrix<ElemType>::AddScaledDifference(gradientValues, softmaxOfRight, inputFunctionValues, inputGradientValues);
-#if DUMPOUTPUT
-            inputGradientValues.Print("CrossEntropyWithSoftmaxNode Partial-Right");
-#endif
-        }
-
-        virtual void /*ComputationNodeNonLooping::*/EvaluateThisNodeNonLooping() override   //-sum(left_i * log(softmax_i(right)))
-        {
-            EvaluateThisNodeS(FunctionValues(), Inputs(0)->FunctionValues(), Inputs(1)->FunctionValues(), m_softmaxOfRight, m_logSoftmaxOfRight, shared_from_this());
         }
 
         /*TODO: merge with call site*/void EvaluateThisNodeS(Matrix<ElemType>& functionValues, const Matrix<ElemType>& inputFunctionValues0, const Matrix<ElemType>& inputFunctionValues1, 
@@ -384,7 +248,6 @@
 #endif
         }
 
->>>>>>> 7ef69b3d
         virtual void /*ComputationNodeBase::*/Validate(bool isFinalValidationPass) override
         {
             ValidateBinaryReduce(isFinalValidationPass);
@@ -494,7 +357,6 @@
     /// CrossEntropyNode (labels, prediction)
     // -----------------------------------------------------------------------
 
-<<<<<<< HEAD
     // calculates: -sum(left_i * log(right_i))
     // assume softmax is already done
     // You probably want to use CrossEntropyWithSoftMaxNode instead, it is more efficient in most cases.
@@ -505,7 +367,7 @@
         static const std::wstring TypeName() { return L"CrossEntropy"; }
     public:
         CrossEntropyNode(DEVICEID_TYPE deviceId, const wstring & name) :
-            Base(deviceId, name),
+            Base(deviceId, name)
         { }
 
         virtual void ComputeInputPartial(const size_t inputIndex)
@@ -532,7 +394,7 @@
             Matrix<ElemType>& inputGradientValues, const Matrix<ElemType>& gradientValues, ComputationNodePtr curNode)
         {
             leftDivRight.AssignElementDivisionOf(inputFunctionValues0, inputFunctionValues1);
-            curNode->MaskMissingColumnsToZero(leftDivRight);
+            curNode->MaskMissingColumnsToZero(leftDivRight, Inputs(0)->GetMBLayout());
             Matrix<ElemType>::ScaleAndAdd(-gradientValues.Get00Element(), leftDivRight, inputGradientValues);
         }
 
@@ -540,68 +402,6 @@
         virtual void /*ComputationNodeNonLooping::*/EvaluateThisNodeNonLooping() override
         {
             EvaluateThisNodeS(FunctionValues(), Inputs(0)->FunctionValues(), Inputs(1)->FunctionValues(), *m_logOfRight, shared_from_this());
-        }
-
-        /*TODO: merge with call site*/void EvaluateThisNodeS(Matrix<ElemType>& functionValues, const Matrix<ElemType>& inputFunctionValues0, const Matrix<ElemType>& inputFunctionValues1, 
-            Matrix<ElemType>& logOfRight, ComputationNodePtr curNode)
-        {
-            logOfRight.SetValue(inputFunctionValues1);
-            logOfRight.InplaceLog();
-            curNode->MaskMissingColumnsToZero(logOfRight);
-            functionValues.AssignInnerProductOfMatrices(inputFunctionValues0, logOfRight);
-            functionValues*=(-1);
-#if NANCHECK
-            functionValues.HasNan("CrossEntropy");
-#endif
-        }
-
-=======
-    // calculates: -sum(left_i * log(right_i))
-    // assume softmax is already done
-    // You probably want to use CrossEntropyWithSoftMaxNode instead, it is more efficient in most cases.
-    template<class ElemType>
-    class CrossEntropyNode : public ComputationNodeNonLooping/*ComputationNode*/<ElemType>, public NumInputs<2>
-    {
-        typedef ComputationNodeNonLooping<ElemType> Base; UsingComputationNodeMembersBoilerplate;
-        static const std::wstring TypeName() { return L"CrossEntropy"; }
-    public:
-        CrossEntropyNode(DEVICEID_TYPE deviceId, const wstring & name) :
-            Base(deviceId, name),
-            m_logOfRight(deviceId), m_leftDivRight(deviceId)
-        { }
-
-        virtual void ComputeInputPartial(const size_t inputIndex)
-        {
-            //left Node must be a scalar
-            if (inputIndex == 0)  //left derivative
-            {
-                ComputeInputPartialLeft(m_logOfRight, Inputs(inputIndex)->GradientValues(), GradientValues());
-            }
-            else
-            {
-                ComputeInputPartialRight(m_leftDivRight, Inputs(0)->FunctionValues(), Inputs(1)->FunctionValues(), Inputs(inputIndex)->GradientValues(), GradientValues(), shared_from_this());
-            }
-        }
-
-        /*TODO: merge with call site*/void ComputeInputPartialLeft(const Matrix<ElemType>& logOfRight, Matrix<ElemType>& inputGradientValues, 
-            const Matrix<ElemType>& gradientValues)  
-        {
-            Matrix<ElemType>::ScaleAndAdd(-gradientValues.Get00Element(), logOfRight, inputGradientValues);
-        }
-
-        /*TODO: merge with call site*/void ComputeInputPartialRight(Matrix<ElemType>& leftDivRight, 
-            const Matrix<ElemType>& inputFunctionValues0, const Matrix<ElemType>& inputFunctionValues1,
-            Matrix<ElemType>& inputGradientValues, const Matrix<ElemType>& gradientValues, ComputationNodePtr curNode)
-        {
-            leftDivRight.AssignElementDivisionOf(inputFunctionValues0, inputFunctionValues1);
-            curNode->MaskMissingColumnsToZero(leftDivRight, Inputs(0)->GetMBLayout());
-            Matrix<ElemType>::ScaleAndAdd(-gradientValues.Get00Element(), leftDivRight, inputGradientValues);
-        }
-
-        //-sum(left_i * log(right_i))
-        virtual void /*ComputationNodeNonLooping::*/EvaluateThisNodeNonLooping() override
-        {
-            EvaluateThisNodeS(FunctionValues(), Inputs(0)->FunctionValues(), Inputs(1)->FunctionValues(), m_logOfRight, shared_from_this());
         }
 
         /*TODO: merge with call site*/void EvaluateThisNodeS(Matrix<ElemType>& functionValues, const Matrix<ElemType>& inputFunctionValues0, const Matrix<ElemType>& inputFunctionValues1, 
@@ -617,7 +417,6 @@
 #endif
         }
 
->>>>>>> 7ef69b3d
         virtual void /*ComputationNodeBase::*/Validate(bool isFinalValidationPass) override
         {
             ValidateBinaryReduce(isFinalValidationPass);
@@ -732,7 +531,6 @@
     // TODO: share most code with MatrixL2RegNode
     // -----------------------------------------------------------------------
 
-<<<<<<< HEAD
     template<class ElemType>
     class MatrixL1RegNode : public ComputationNodeNonLooping/*ComputationNode*/<ElemType>, public NumInputs<1>
     {
@@ -741,53 +539,13 @@
     public:
 
         MatrixL1RegNode(DEVICEID_TYPE deviceId, const wstring & name) :
-            Base(deviceId, name),
+            Base(deviceId, name)
         { }
 
         virtual void ComputeInputPartial(const size_t inputIndex) // scale by number of cols (or samples)
         {
             assert(inputIndex == 0); inputIndex;
             ComputeInputPartialS(*m_gradientOfL1Norm, Inputs(0)->GradientValues(), GradientValues(), Inputs(0)->FunctionValues());
-        }
-
-        /*TODO: merge with call site*/void ComputeInputPartialS(Matrix<ElemType>& gradientOfL1Norm, 
-            Matrix<ElemType>& inputGradientValues, const Matrix<ElemType>& gradientValues, const Matrix<ElemType>& inputFunctionValues)  
-        {
-            gradientOfL1Norm.AssignSignOf(inputFunctionValues);
-            inputGradientValues.AddWithScaleOf(gradientValues.Get00Element(), gradientOfL1Norm);
-        }
-
-        virtual void /*ComputationNodeNonLooping::*/EvaluateThisNodeNonLooping() override  
-        {
-            Base::MaskMissingColumnsToZero(Inputs(0)->FunctionValues());
-            EvaluateThisNodeS(FunctionValues(), Inputs(0)->FunctionValues());
-        }
-
-        /*TODO: merge with call site*/void EvaluateThisNodeS(Matrix<ElemType>& functionValues,  Matrix<ElemType>& inputFunctionValues)
-        {
-            functionValues.Resize(1, 1);
-            functionValues.SetValue(inputFunctionValues.MatrixNorm1());
-#if NANCHECK
-            functionValues.HasNan("MatrixL1Reg");
-#endif
-        }
-
-=======
-    template<class ElemType>
-    class MatrixL1RegNode : public ComputationNodeNonLooping/*ComputationNode*/<ElemType>, public NumInputs<1>
-    {
-        typedef ComputationNodeNonLooping<ElemType> Base; UsingComputationNodeMembersBoilerplate;
-        static const std::wstring TypeName() { return L"MatrixL1Reg"; }
-    public:
-        MatrixL1RegNode(DEVICEID_TYPE deviceId, const wstring & name) :
-            Base(deviceId, name),
-            m_gradientOfL1Norm(deviceId)
-        { }
-
-        virtual void ComputeInputPartial(const size_t inputIndex) // scale by number of cols (or samples)
-        {
-            assert(inputIndex == 0); inputIndex;
-            ComputeInputPartialS(m_gradientOfL1Norm, Inputs(0)->GradientValues(), GradientValues(), Inputs(0)->FunctionValues());
         }
 
         /*TODO: merge with call site*/void ComputeInputPartialS(Matrix<ElemType>& gradientOfL1Norm, 
@@ -812,7 +570,6 @@
 #endif
         }
 
->>>>>>> 7ef69b3d
         virtual void /*ComputationNodeBase::*/Validate(bool isFinalValidationPass) override
         {
             ValidateUnaryReduce(isFinalValidationPass);
@@ -826,7 +583,7 @@
             m_pMBLayout = nullptr;    // this node does not hold mini-batch data
             InferImageDimsFromInputs(); 
 #endif
-            m_gradientOfL1Norm.Resize(Inputs(0)->GetNumRows(), Inputs(0)->GetNumCols());
+            //m_gradientOfL1Norm->Resize(Inputs(0)->GetNumRows(), Inputs(0)->GetNumCols());
         }
 
         virtual void InferImageDimsFromInputs()
@@ -888,7 +645,6 @@
     // TODO: share most code with MatrixL1RegNode
     // -----------------------------------------------------------------------
 
-<<<<<<< HEAD
     template<class ElemType>
     class MatrixL2RegNode : public ComputationNodeNonLooping/*ComputationNode*/<ElemType>, public NumInputs<1>
     {
@@ -897,46 +653,7 @@
     public:
 
         MatrixL2RegNode(DEVICEID_TYPE deviceId, const wstring & name) :
-            Base(deviceId, name),
-        { }
-
-        virtual void ComputeInputPartial(const size_t inputIndex) // scale by number of cols (or samples)
-        {
-            assert(inputIndex == 0); inputIndex;
-            ComputeInputPartialS(Inputs(0)->GradientValues(), GradientValues(), Inputs(0)->FunctionValues(), FunctionValues());
-        }
-
-        /*TODO: merge with call site*/void ComputeInputPartialS(Matrix<ElemType>& inputGradientValues, const Matrix<ElemType>& gradientValues, const Matrix<ElemType>& inputFunctionValues, const Matrix<ElemType>& functionValues)  
-        {
-            ElemType v = gradientValues.Get00Element() / (functionValues.Get00Element() + EPS_IN_INVERSE);
-            inputGradientValues.AddWithScaleOf(v, inputFunctionValues);
-        }
-
-        virtual void /*ComputationNodeNonLooping::*/EvaluateThisNodeNonLooping() override  
-        {
-            Base::MaskMissingColumnsToZero(Inputs(0)->FunctionValues());
-            EvaluateThisNodeS(FunctionValues(), Inputs(0)->FunctionValues());
-        }
-
-        /*TODO: merge with call site*/void EvaluateThisNodeS(Matrix<ElemType>& functionValues,  Matrix<ElemType>& inputFunctionValues)
-        {
-            functionValues.Resize(1,1);
-            functionValues.SetValue(inputFunctionValues.FrobeniusNorm());
-#if NANCHECK
-            functionValues.HasNan("MatrixL2Reg");
-#endif
-        }
-
-=======
-    template<class ElemType>
-    class MatrixL2RegNode : public ComputationNodeNonLooping/*ComputationNode*/<ElemType>, public NumInputs<1>
-    {
-        typedef ComputationNodeNonLooping<ElemType> Base; UsingComputationNodeMembersBoilerplate;
-        static const std::wstring TypeName() { return L"MatrixL2Reg"; }
-    public:
-        MatrixL2RegNode(DEVICEID_TYPE deviceId, const wstring & name) :
-            Base(deviceId, name),
-            m_temp(deviceId)
+            Base(deviceId, name)
         { }
 
         virtual void ComputeInputPartial(const size_t inputIndex) // scale by number of cols (or samples)
@@ -966,7 +683,6 @@
 #endif
         }
 
->>>>>>> 7ef69b3d
         virtual void /*ComputationNodeBase::*/Validate(bool isFinalValidationPass) override
         {
             ValidateUnaryReduce(isFinalValidationPass);
@@ -1209,283 +925,6 @@
     /// ClassBasedCrossEntropyWithSoftmaxNode (labels(.,t), input(.,t), inputweights, clsProbBeforeSoftmax(.,t))
     // -----------------------------------------------------------------------
 
-<<<<<<< HEAD
-    //calculates: -sum(left_i * log(softmax_i(right))) for class given history and for word given history
-    // need to provide class probabilty from external node
-    template<class ElemType>
-    class ClassBasedCrossEntropyWithSoftmaxNode : public ComputationNodeNonLooping/*ComputationNode*/<ElemType>, public NumInputs<4>
-    {
-        typedef ComputationNodeNonLooping<ElemType> Base; UsingComputationNodeMembersBoilerplate;
-        static const std::wstring TypeName() { return L"ClassBasedCrossEntropyWithSoftmax"; }
-    public:
-        ClassBasedCrossEntropyWithSoftmaxNode(DEVICEID_TYPE deviceId, const wstring & name) :
-            Base(deviceId, name),
-            m_logSoftmax(deviceId), m_softMax(deviceId), m_grdToSoftMaxInput(deviceId), m_clsLogSoftmax(deviceId), m_clsSoftmax(deviceId)
-        { }
-
-        /**
-        compute gradients to input observations, the weights to the observations, and the class log posterior probabilites
-        */
-        virtual void ComputeInputPartial(const size_t inputIndex)
-        {
-            if (inputIndex != 1 && inputIndex != 2 && inputIndex != 3)
-                InvalidArgument("ClassCrossEntropyWithSoftmaxNode criterion only takes with respect to input, weight to the input and class log posterior probability.");
-
-            size_t nT = Inputs(0)->GetNumCols();
-            Matrix<ElemType> grd_t;
-            Matrix<ElemType> grd_to_wgt_t;
-
-            ComputeSoftMaxPartial();
-
-            size_t sz = 0;
-            for (size_t t = 0; t < nT; t++)
-            {
-                FrameRange frameRange(t, 1);    // TODO: change to frameRange over a whole MB with a sequence index. BUGBUG: below code will break until this is fixed
-                /// compute prb - 1 and prb
-                Matrix<ElemType> lbl_t = Inputs(0)->ValueSlice(frameRange/*TODO: delete this:*/.Check(t, 1, m_pMBLayout));
-                size_t c_t = (size_t)lbl_t(1, 0);
-                size_t lft_bnd = (size_t)lbl_t(2, 0);
-                size_t rgt_bnd = (size_t)lbl_t(3, 0);
-                size_t nbr_wrd = rgt_bnd - lft_bnd; // number of words in the class
-                if (nbr_wrd == 0)
-                    continue;
-
-                Matrix<ElemType> input_weight_t = Inputs(2)->FunctionValues().ColumnSlice(lft_bnd, nbr_wrd);
-                Matrix<ElemType> obs = Inputs(1)->ValueSlice(frameRange/*TODO: delete this:*/.Check(t, 1, m_pMBLayout));
-                Matrix<ElemType> grd_to_soft_max_input = m_grdToSoftMaxInput.ColumnSlice(sz, nbr_wrd);
-                Matrix<ElemType> grd_to_cls_prob = DataSlice(m_clsLogSoftmax, frameRange/*TODO: delete this:*/.Check(t, 1, m_pMBLayout));
-
-                switch (inputIndex){
-                case 1:
-                    /// gradient to input
-                    grd_t = Inputs(1)->GradientSlice(frameRange/*TODO: delete this:*/.Check(t, 1, m_pMBLayout));
-                    ComputeInputPartialRight(input_weight_t, grd_t, grd_to_soft_max_input);
-                    break;
-                case 2:
-                    /// gradient to input weight
-                    grd_to_wgt_t = Inputs(2)->GradientValues().ColumnSlice(lft_bnd, nbr_wrd);
-                    ComputeInputPartialLeft(obs, grd_to_wgt_t, grd_to_soft_max_input);
-                    break;
-                case 3:
-                    grd_t = Inputs(3)->GradientSlice(frameRange/*TODO: delete this:*/.Check(t, 1, m_pMBLayout));
-                    grd_t.SetValue(DataSlice(m_clsSoftmax, frameRange/*TODO: delete this:*/.Check(t, 1, m_pMBLayout)));
-                    ComputeCEPartialToSoftmaxInputs(grd_t, GradientValues(), c_t);
-                    break;
-                default:
-                    RuntimeError("ClassCrossEntropyWithSoftmaxNode criterion only takes with respect to input, weight to the input and class log posterior probability.");
-                }
-
-                sz += nbr_wrd;
-            }
-        }
-
-        /*TODO: merge with call site*/void ComputeInputPartialRight(const Matrix<ElemType>& inputFunctionValues, Matrix<ElemType>& inputGradientValues, const Matrix<ElemType>& gradientValues)
-        {
-            Matrix<ElemType>::MultiplyAndAdd(inputFunctionValues, false, gradientValues, true, inputGradientValues);
-        }
-
-        /*TODO: merge with call site*/void ComputeInputPartialLeft(const Matrix<ElemType>& obs, Matrix<ElemType>& inputGradientValues, const Matrix<ElemType>& gradientValues)
-        {
-            Matrix<ElemType>::MultiplyAndAdd(obs, false, gradientValues, false, inputGradientValues);
-        }
-
-        static void WINAPI ComputeCEPartialToSoftmaxInputs(Matrix<ElemType>& inputGradientValues, Matrix<ElemType>& gradientValues, size_t y_t)
-        {
-            Matrix<ElemType>::MinusOneAt(inputGradientValues, y_t);
-            Matrix<ElemType>::Scale(gradientValues, inputGradientValues);
-        }
-
-        /// gradient of cross entropy w.r.t. to input to softmax
-        void ComputeSoftMaxPartial()
-        {
-            if (m_needRecomputeGradientToSoftmaxInput)
-            {
-                m_grdToSoftMaxInput.Resize(1, m_totalNbrWords);
-
-                size_t nT = Inputs(1)->GetNumCols();
-                size_t sz = 0;
-                for (size_t t = 0; t < nT; t++)
-                {
-                    FrameRange frameRange(t, 1);
-                    /// compute prb - 1 and prb
-                    Matrix<ElemType> lbl_t = Inputs(0)->ValueSlice(frameRange/*TODO: delete this:*/.Check(t, 1, m_pMBLayout));
-                    size_t y_t = (size_t)lbl_t(0, 0);
-                    size_t lft_bnd = (size_t)lbl_t(2, 0);
-                    size_t rgt_bnd = (size_t)lbl_t(3, 0);
-                    size_t nbr_wrd = rgt_bnd - lft_bnd;// number of words in the class
-
-                    if (nbr_wrd == 0)
-                    {
-                        if (y_t == 0)
-                            /// initialization of labels is usually zero, this case corresponds to no label is assigned at that time
-                            continue; /// skip this time, because there is no label
-                        else
-                            LogicError("ClassbasedCrossEntropyWithSoftmax::ComputeSoftMaxPartial label provided but the size of its class is zero. Should never happen. Probably misuse of ClassbasedCrossEntropyWithSoftmax.");
-                    }
-
-                    Matrix<ElemType> softMax = m_softMax.ColumnSlice(sz, nbr_wrd);
-
-                    ComputeCEPartialToSoftmaxInputs(softMax, GradientValues(), y_t - lft_bnd);
-
-                    m_grdToSoftMaxInput.ColumnSlice(sz, nbr_wrd).SetValue(softMax);
-
-                    sz += nbr_wrd;
-                }
-
-                m_needRecomputeGradientToSoftmaxInput = false;
-            }
-        }
-
-        virtual void /*ComputationNodeNonLooping::*/EvaluateThisNodeNonLooping() override   //-sum(left_i * log(softmax_i(right)))
-        {
-            if (Inputs(0)->FunctionValues().GetDeviceId() != CPUDEVICE)
-                LogicError("ClassBasedCrossEntropyWithSoftmax: evaluatethisnode. the label matrix is not using CPU device. This will make computation slow, even though the label data is probably saved on GPU. Because of the external loop over time with explicit class id retrieved from the label matrix, the computation will be very slow if the label matrix is saved on GPU. However, this is only a constraint for label matrix and other matrices such as data are suggested to reside on GPU. ");
-
-            EvaluateThisNodeS(FunctionValues(), Inputs(0)->FunctionValues(), Inputs(1)->FunctionValues(), Inputs(2)->FunctionValues(),
-                              Inputs(3)->FunctionValues(), m_logSoftmax, m_softMax, m_clsLogSoftmax, m_clsSoftmax, m_totalNbrWords, this);
-            m_needRecomputeGradientToSoftmaxInput = true;
-        }
-
-        static void EvaluateThisNodeS(Matrix<ElemType>& functionValues, const Matrix<ElemType>& lbls,
-                                      const Matrix<ElemType>& inputs, const Matrix<ElemType>& input_weight, const Matrix<ElemType>& input_cls_log_post_prob,
-                                      Matrix<ElemType>& logSoftmax,
-                                      Matrix<ElemType>& softMax, 
-                                      Matrix<ElemType>& clsLogSoftmax, Matrix<ElemType>& clsSoftmax, size_t& totalWords, ClassBasedCrossEntropyWithSoftmaxNode* curNode)
-        {
-            totalWords = 0;
-            size_t nT = lbls.GetNumCols();
-
-            for (size_t t = 0; t < lbls.GetNumCols(); t++)
-            {
-                Matrix<ElemType> lblInfo = lbls.ColumnSlice(t, 1);
-                size_t lft_bnd = (size_t)lblInfo(2, 0);
-                size_t rgt_bnd = (size_t)lblInfo(3, 0);
-                totalWords += (rgt_bnd - lft_bnd);
-            }
-
-            size_t nRow = inputs.GetNumRows();
-
-            size_t sz = totalWords;
-            softMax.Resize(1, sz);
-            logSoftmax.Resize(1, sz);
-            clsLogSoftmax.Resize(input_cls_log_post_prob.GetNumRows(), nT);
-            clsSoftmax.Resize(input_cls_log_post_prob.GetNumRows(), nT);
-
-            clsLogSoftmax = input_cls_log_post_prob;
-            clsLogSoftmax.InplaceLogSoftmax(true); /// 50 x nT
-            clsSoftmax.AssignExpOf(clsLogSoftmax);
-
-            /// loop over time
-            functionValues.SetValue(0);
-            sz = 0;
-            for (size_t t = 0; t < lbls.GetNumCols(); t++)
-            {
-                Matrix<ElemType> lblInfo = lbls.ColumnSlice(t, 1);
-                size_t y_t = (size_t)lblInfo(0, 0);
-                size_t c_t = (size_t)lblInfo(1, 0);
-                size_t lft_bnd = (size_t)lblInfo(2, 0);
-                size_t rgt_bnd = (size_t)lblInfo(3, 0);
-                size_t nbr_wrd = rgt_bnd - lft_bnd;
-
-                if (nbr_wrd == 0)
-                {
-                    if (y_t == 0)
-                        /// initialization of labels is usually zero, this case corresponds to no label is assigned at that time
-                        /// skip this time
-                        continue;
-                    else
-                        LogicError("ClassbasedCrossEntropyWithSoftmax::EvaluateThisNodeS label provided but the size of its class is zero. Should never happen. Probably misuse of ClassbasedCrossEntropyWithSoftmax.");
-                }
-
-                /// e.g., 200 x 148
-                Matrix<ElemType> weightForClass = input_weight.ColumnSlice(lft_bnd, nbr_wrd);
-
-                /// W x_t 
-                Matrix<ElemType> softMax_t = softMax.ColumnSlice(sz, nbr_wrd);
-                Matrix<ElemType> logSoftMax_t = logSoftmax.ColumnSlice(sz, nbr_wrd);
-
-                if (!curNode->MaskMissingColumnsToZero(logSoftMax_t, t))
-                {
-                    Matrix<ElemType> obs = inputs.ColumnSlice(t, 1);  /// e.g., 200 x 1
-                    obs.Reshape(1, nRow);  /// 1 x 200
-
-                    logSoftMax_t.AssignProductOf(obs, false, weightForClass, false); /// 1 x 148
-
-                    // log softmax(W x_t)
-                    logSoftMax_t.InplaceLogSoftmax(false); /// 1 x 148
-                    softMax_t.SetValue(logSoftMax_t);
-                    // softmax(W x_t)
-                    softMax_t.InplaceExp();  /// 1 x 148
-
-                    /// add the word log posterior probability
-                    if (y_t < lft_bnd)
-                        LogicError("ClassBasedCrossEntropyWithSoftmax::EvaluateThisNodeS : the word index is smaller than its left bound of its class. This could happen because of reader issues. ");
-
-                    size_t idx_in_class = y_t - lft_bnd;
-                    Matrix<ElemType>::AddElementToElement(logSoftMax_t, 0, idx_in_class, functionValues, 0, 0);
-                }
-
-                /// add the class log posterior probability
-                if (!curNode->MaskMissingColumnsToZero(clsLogSoftmax, t))
-                {
-                    try{
-                        Matrix<ElemType>::AddElementToElement(clsLogSoftmax, c_t, t, functionValues, 0, 0);
-                    }
-                    catch (...)
-                    {
-                        fprintf(stderr, "EvaluateThisNodeS for ClassBasedCrossEntropyWithSoftmaxNode : number of classes is smaller than the dimension to read. Check network builder such as nbrClass and vocabulary file with class index to see if the number of classes and the maximum class index match. The right number should be number of classes == maximum class index number + 1\n");
-                        throw;
-                    }
-                }
-
-                sz += nbr_wrd;
-            }
-
-            functionValues *= (-1);
-
-#if NANCHECK
-            functionValues.HasNan("ClassBasedCrossEntropyWithSoftmax");
-#endif
-        }
-
-        /**
-        reset to error signals to 0 for any elements without labels
-        */
-        // BUGBUG: the layout should be that of matrixToBeMasked, not of 'this'
-        bool MaskMissingColumnsToZero(Matrix<ElemType>& matrixToBeMasked, const size_t j) const
-        {
-            size_t nS = m_pMBLayout->GetNumParallelSequences();
-            size_t t = j / nS;  // this is the time stamp
-            size_t id = j % nS;  // this is the stream
-            return Base::MaskMissingColumnsToZero(matrixToBeMasked, t, id);
-#if 0       // old version prior to merging with Base version
-            bool foundLabelOrFeatureMissing = false; /// set to true if either nolabel or feature missing is processed 
-
-            if (!m_pMBLayout->IsAllNone())
-            {
-                if (m_pMBLayout->Is(t, MinibatchPackingFlags::NoLabel)) // TODO: this outer test is redundant here, no?
-                {
-                    if (m_pMBLayout->Is(id, t, MinibatchPackingFlags::NoLabel))
-                    {
-                        matrixToBeMasked.ColumnSlice(t * nS + id,1).SetValue(0);
-                        foundLabelOrFeatureMissing = true;
-                    }
-                }
-            }
-
-            return foundLabelOrFeatureMissing;
-#endif
-        }
-
-        /**
-        Inputs: [0] label in dense matrix in [4 x T]
-        the first row is the word index, the second row is the class index, the third row is the first word index of the class
-        the last row is the first word index of the next class
-        [1] hidden layer activity to the node in [hdsize x T]. for a simple rnn, this is the hidden layer activty
-        [2] weight matrix in [hdsize x vocab_size], for speed-up, as per word matrix can be simply obtained as column slice
-        [3] clsprob in dense matrix in [nbr_cls x T]. this input, if applied softmax on, is the posterior probabilty of class given observations
-        */
-=======
     //calculates: -sum(left_i * log(softmax_i(right))) for class given history and for word given history
     // need to provide class probabilty from external node
     template<class ElemType>
@@ -1776,7 +1215,6 @@
         [2] weight matrix in [hdsize x vocab_size], for speed-up, as per word matrix can be simply obtained as column slice
         [3] clsprob in dense matrix in [nbr_cls x T]. this input, if applied softmax on, is the posterior probabilty of class given observations
         */
->>>>>>> 7ef69b3d
         virtual void /*ComputationNodeBase::*/Validate(bool isFinalValidationPass) override
         {
             bool bad = true;
@@ -1857,21 +1295,12 @@
     template class ClassBasedCrossEntropyWithSoftmaxNode<double>;
 
     // -----------------------------------------------------------------------
-<<<<<<< HEAD
-    // CRFNode (labels, position_dependent_scores, transition_scores)
-    //  - labels : output label vector of [0:T-1]
-    //  - position_dependent_scores : score from position dependent node,
-    //    in the R-CRF case, it is the RNN output score before softmax
-    //  - transition scores : score from the transition node, 
-    //    in the R-CRF case, it is the transition probability between labels
-=======
     // CRFNode (labels, position_dependent_scores, transition_scores)
     //  - labels : output label vector of [0:T-1]
     //  - position_dependent_scores [?] : score from position dependent node,
     //    in the R-CRF case, it is the RNN output score before softmax
     //  - transition scores [?] : score from the transition node, 
     //    in the R-CRF case, it is the transition probability between labels
->>>>>>> 7ef69b3d
     // -----------------------------------------------------------------------
 
     /**
@@ -1898,234 +1327,6 @@
         CRFNode(DEVICEID_TYPE deviceId, const wstring & name) :
             Base(deviceId, name),
             mAlpha(deviceId), mBeta(deviceId), mPostProb(deviceId)
-<<<<<<< HEAD
-        { }
-
-        /// compute posterior probability of label y at position t
-        virtual void /*ComputationNodeNonLooping::*/EvaluateThisNodeNonLooping() override
-        {
-            size_t nrow = Inputs(0)->GetNumRows();
-            size_t ncol = Inputs(0)->GetNumCols();
-
-            mAlpha.Resize(nrow, ncol);
-            mBeta.Resize(nrow, ncol);
-            mPostProb.Resize(nrow, ncol);
-
-            FunctionValues().SetValue(0.0);
-            Matrix<ElemType> funcVal = FunctionValues();
-
-            size_t nstep = ncol / GetNumParallelSequences();
-            for (size_t i = 0; i < GetNumParallelSequences(); i++)
-            {
-                Matrix<ElemType> postProbSlice = mPostProb.ColumnSlice(i * nstep, nstep);
-                Matrix<ElemType> alphaSlice = mAlpha.ColumnSlice(i * nstep, nstep);
-                Matrix<ElemType> betaSlice = mBeta.ColumnSlice(i * nstep, nstep);
-                Matrix<ElemType> labelSlice = Inputs(0)->FunctionValues().ColumnSlice(i * nstep, nstep);
-                Matrix<ElemType> posScoreSlice = Inputs(1)->FunctionValues().ColumnSlice(i * nstep, nstep);
-
-                EvaluateThisNodeS(postProbSlice,
-                    alphaSlice,
-                    betaSlice,
-                    funcVal,
-                    labelSlice, 
-                    posScoreSlice,
-                    Inputs(2)->FunctionValues(),
-                    mStartLbl, mEndLbl);
-
-                FunctionValues() += funcVal;
-            }
-        }
-
-        virtual void ComputeInputPartial(const size_t inputIndex)  //scaled by 2*number of colmns (samples) in the Matrix<ElemType>
-        {
-            if (inputIndex != 1 && inputIndex != 2)
-                InvalidArgument("CRFNode only takes with respect to input and weight.");
-
-            if (inputIndex == 1)
-                ErrorSignalToPostitionDependentNode(GradientValues(), Inputs(0)->FunctionValues(), mPostProb, Inputs(inputIndex)->GradientValues());
-            else if (inputIndex == 2)
-            {
-                size_t ncol = mAlpha.GetNumCols();
-                size_t nstep = ncol / GetNumParallelSequences();
-                assert(Inputs(inputIndex)->GradientValues().GetNumElements() > 0);
-                for (size_t i = 0; i < GetNumParallelSequences(); i++)
-                {
-                    ErrorSignalToTransitionNode(
-                        Inputs(0)->FunctionValues().ColumnSlice(i * nstep, nstep),
-                        mAlpha.ColumnSlice(i * nstep, nstep),
-                        mBeta.ColumnSlice(i * nstep, nstep),
-                        Inputs(inputIndex)->FunctionValues(),
-                        Inputs(inputIndex)->GradientValues(),
-                        mStartLbl, 1);
-                }
-            }
-            else
-                return;
-        }
-
-        static void ErrorSignalToPostitionDependentNode(const Matrix<ElemType>& gradientValues, const Matrix<ElemType>& labls, const Matrix<ElemType>& postProb, Matrix<ElemType>& grd)
-        {
-            Matrix<ElemType>::AddScaledDifference(gradientValues, postProb, labls, grd);
-        }
-
-        static void ErrorSignalToTransitionNode(
-            const Matrix<ElemType>& labls, const Matrix<ElemType>& alpha, const Matrix<ElemType>& beta,
-            const Matrix<ElemType>& pair_scores, Matrix<ElemType>& grd,
-            const int startLbl, const size_t shift = 1)
-        {
-            TransGrdCompute(labls,
-                alpha,
-                beta,
-                pair_scores,
-                grd,
-                startLbl, shift);
-        }
-
-        /// compute forward backward algorithm
-        static void EvaluateThisNodeS(Matrix<ElemType>& postprob, Matrix<ElemType>& alpha, Matrix<ElemType>& beta, Matrix<ElemType>& functionValues, const Matrix<ElemType>& lbls, const Matrix<ElemType>& pos_scores, const Matrix<ElemType>& pair_scores, int& firstLbl, int& lastLbl, const int iStep = 1)
-        {
-            /// to-do, each slice is for one sentence
-            /// to-do, number of slices correspond to number of frames 
-            /// this implementation only supports one sentence per minibatch
-
-            int nObs = lbls.GetNumCols();
-
-            /// change to other values so can support multiple sentences in each minibatch
-            assert(iStep == 1);
-            ForwardCompute(alpha, lbls, pos_scores, pair_scores);
-            BackwardCompute(alpha, beta, functionValues, lbls, pos_scores, pair_scores, iStep);
-            PostProbCompute(postprob, alpha, beta);
-
-            firstLbl = -1;
-            for (int ik = 0; ik < lbls.GetNumRows(); ik++)
-            if (lbls(ik, 0) != 0){
-                firstLbl = ik; break;
-            }
-
-            lastLbl = -1;
-            for (int ik = 0; ik < lbls.GetNumRows(); ik++)
-            if (lbls(ik, nObs - 1) != 0){
-                lastLbl = ik; break;
-            }
-
-            functionValues.AssignInnerProductOfMatrices(lbls, pos_scores);
-
-            Matrix<ElemType> a = alpha.ColumnSlice(nObs - 1, 1);
-            ElemType fAlpha;
-            fAlpha = a.LogAddSumOfElements();
-
-            /// transition score
-            ElemType tscore = 0;
-            for (int t = 0; t < nObs - 1; t++){
-                int i = -1;
-                for (int ik = 0; ik < lbls.GetNumRows(); ik++)
-                if (lbls(ik, t) != 0){
-                    i = ik; break;
-                }
-                int j = -1;
-                for (int ik = 0; ik < lbls.GetNumRows(); ik++)
-                if (lbls(ik, t + 1) != 0){
-                    j = ik; break;
-                }
-                tscore += pair_scores(j, i);
-            }
-            tscore += functionValues.Get00Element();  /// correct path score
-            tscore -= fAlpha;  /// reduced by the scores from all paths
-            functionValues.SetValue(tscore);
-
-            functionValues *= (-1);
-        }
-
-        /// compute forward backward algorithm
-        static void ForwardCompute(Matrix<ElemType>& alpha,
-            const Matrix<ElemType>& lbls,
-            const Matrix<ElemType>& pos_scores, const Matrix<ElemType>& pair_scores)
-        {
-            /// to-do, shift more than 1 to support muliple sentences per minibatch
-            int iNumPos = lbls.GetNumCols();
-            int iNumLab = lbls.GetNumRows();
-
-            int firstLbl = -1;
-            for (int ik = 0; ik < lbls.GetNumRows(); ik++)
-            if (lbls(ik, 0) != 0){
-                firstLbl = ik; break;
-            }
-
-            /// need to have 
-            alpha.Resize(iNumLab, iNumPos);
-
-            for (int t = 0; t < iNumPos; t++)
-            {
-                for (int k = 0; k < iNumLab; k++)
-                {
-                    ElemType fTmp = (ElemType)LZERO;
-                    for (int j = 0; j < iNumLab; j++)
-                    {
-                        ElemType fAlpha = (j == firstLbl) ? (ElemType) 0.0 : (ElemType)LZERO;
-                        if (t > 0)
-                            fAlpha = alpha(j, t - 1);
-                        fTmp = alpha.LogAdd(fTmp, fAlpha + pair_scores(k, j));
-                    }
-                    fTmp += pos_scores(k, t);  /// include position dependent score
-                    alpha(k, t) = fTmp;
-                }
-            }
-        }
-
-        /// compute backward algorithm
-        static void BackwardCompute( const Matrix<ElemType>& alpha, Matrix<ElemType>& beta,
-            Matrix<ElemType>& functionValues, const Matrix<ElemType>& lbls,
-            const Matrix<ElemType>& pos_scores, const Matrix<ElemType>& pair_scores, const int shift = 1)
-        {
-            assert(shift == 1);
-
-            alpha.RCRFBackwardCompute(alpha, beta, functionValues, lbls, pos_scores, pair_scores, shift);
-        }
-
-        static void TransGrdCompute(const Matrix<ElemType>& lbls,
-            const Matrix<ElemType>&   alpha,
-            const Matrix<ElemType>& beta,
-            const Matrix<ElemType>& pair_scores,
-            Matrix<ElemType>& grd,
-            const int startLbl,
-            const int shift = 1)
-        {
-            assert(shift == 1);
-
-            alpha.RCRFTransGrdCompute(lbls,
-                alpha,
-                beta,
-                pair_scores,
-                grd,
-                startLbl, shift);
-        }
-
-        /// compute forward backward algorithm
-        static void PostProbCompute(Matrix<ElemType>& postprob, const Matrix<ElemType>& alpha, const Matrix<ElemType>& beta)
-        {
-            int iNumPos = alpha.GetNumCols();
-            int iNumLab = alpha.GetNumRows();
-
-            postprob.Resize(iNumLab, iNumPos);
-            postprob.SetValue(beta);
-            postprob.InplaceExp();
-        }
-
-        virtual void /*ComputationNodeBase::*/Validate(bool isFinalValidationPass) override
-        {
-            Base::Validate(isFinalValidationPass);
-
-            if (isFinalValidationPass)
-                if (!(Inputs(1)->GetNumRows() == Inputs(2)->GetNumRows() &&  // position dependent and pair scores have same number of labels
-                    Inputs(0)->GetNumRows() == Inputs(1)->GetNumRows() &&
-                    Inputs(0)->GetNumCols() == Inputs(1)->GetNumCols() && // position dependent and pair scores have the same observation numbers
-                    Inputs(2)->GetNumCols() == Inputs(2)->GetNumRows()))
-            {
-                LogicError("The Matrix<ElemType>  dimension in the CRFNode operation does not match.");
-            }
-
-            Resize(1,1);
-=======
         { }
 
         /// compute posterior probability of label y at position t
@@ -2366,7 +1567,6 @@
             }
 
             Resize(1,1);
->>>>>>> 7ef69b3d
             m_pMBLayout = nullptr;    // this node does not hold mini-batch data
             InferImageDimsFromInputs();
         }
@@ -2524,7 +1724,6 @@
     /// SequenceWithSoftmaxNode (label, prediction, loglikelihood)
     // -----------------------------------------------------------------------
 
-<<<<<<< HEAD
     // discriminative sequence training criterion
     template<class ElemType>
     class SequenceWithSoftmaxNode : public ComputationNodeNonLooping<ElemType>, public NumInputs<3>
@@ -2551,7 +1750,7 @@
             {
                 ComputeInputPartialRight(m_softmaxOfRight, Inputs(0)->FunctionValues(), Inputs(inputIndex)->GradientValues(), GradientValues(), m_gammaFromLattice,
                     m_hsmoothingWeight, m_frameDropThresh);
-                Base::MaskMissingColumnsToZero(Inputs(inputIndex)->GradientValues());
+                Inputs(inputIndex)->MaskMissingGradientColumnsToZero();
             }
             else if (inputIndex == 2)
             {
@@ -2595,7 +1794,8 @@
 #endif
         }
 
-        virtual void EvaluateThisNodeNonLooping()   //-sum(left_i * log(softmax_i(right)))
+        // -sum(left_i * log(softmax_i(right)))
+        virtual void EvaluateThisNodeNonLooping()
         {
             // Initialize m_GammaCal
             if (!m_gammaCalcInitialized)
@@ -2608,10 +1808,10 @@
                 m_gammaCalcInitialized = true;
             }
             EvaluateThisNodeS(FunctionValues(), Inputs(0)->FunctionValues(), Inputs(1)->FunctionValues(), Inputs(2)->FunctionValues(), m_softmaxOfRight, m_logSoftmaxOfRight, m_gammaFromLattice, m_lattice, m_GammaCal,
-                m_uids, m_boundaries,  m_pMBLayout, m_extrauttmap, m_doreferencealign);
-        }
-
-        static void WINAPI EvaluateThisNodeS(Matrix<ElemType>& functionValues, Matrix<ElemType>& inputFunctionValues0, Matrix<ElemType>& inputFunctionValues1,
+                m_uids, m_boundaries,  Inputs(0)->GetMBLayout(), m_extrauttmap, m_doreferencealign);
+        }
+
+        /*TODO: merge with call site*/void EvaluateThisNodeS(Matrix<ElemType>& functionValues, Matrix<ElemType>& inputFunctionValues0, Matrix<ElemType>& inputFunctionValues1,
             const Matrix<ElemType>& inputFunctionValues2, Matrix<ElemType>& softmaxOfRight, Matrix<ElemType>& logSoftmaxOfRight, Matrix<ElemType>& gammafromlattice,
             std::vector<shared_ptr<const msra::dbn::latticesource::latticepair>> &lattices, msra::lattices::GammaCalculation<ElemType> &GammaCal, std::vector<size_t> & uids,
             std::vector<size_t> & boundaries,  MBLayoutPtr pMBLayout, std::vector<size_t> &extrauttmap, bool doReferenceAlign)
@@ -2621,7 +1821,7 @@
             softmaxOfRight.SetValue(logSoftmaxOfRight);
             softmaxOfRight.InplaceExp();
 
-            size_t sequenceNum = pMBLayout->GetNumParallelSequences();
+            size_t sequenceNum = Inputs(1)->GetNumParallelSequences();
             gammafromlattice.SwitchToMatrixType(softmaxOfRight.GetMatrixType(), softmaxOfRight.GetFormat(), false);
             gammafromlattice.Resize(softmaxOfRight.GetNumRows(), softmaxOfRight.GetNumCols());
             GammaCal.calgammaformb(functionValues, lattices, inputFunctionValues2, inputFunctionValues0, gammafromlattice, uids, boundaries, sequenceNum, pMBLayout, extrauttmap, doReferenceAlign);
@@ -2795,278 +1995,4 @@
 
     template class SequenceWithSoftmaxNode<float>;
     template class SequenceWithSoftmaxNode<double>;
-}}}
-=======
-    // discriminative sequence training criterion
-    template<class ElemType>
-    class SequenceWithSoftmaxNode : public ComputationNodeNonLooping<ElemType>, public NumInputs<3>
-    {
-        typedef ComputationNodeNonLooping<ElemType> Base; UsingComputationNodeMembersBoilerplate;
-        static const std::wstring TypeName() { return L"SequenceWithSoftmax"; }
-    public:
-        SequenceWithSoftmaxNode(DEVICEID_TYPE deviceId, const wstring & name) :
-            Base(deviceId, name),
-            m_logSoftmaxOfRight(deviceId), m_softmaxOfRight(deviceId), m_gammaFromLattice(deviceId), m_maskOfFramedrop(deviceId), m_gammaCalcInitialized(false)
-        {
-        }
-        
-        //compute gradients to input observations, the weights to the observations, and the class log posterior probabilites
-        virtual void ComputeInputPartial(const size_t inputIndex)
-        {
-            //auto t_start_time = Timer::MilliSecondElapsed();
-            //left Node must be a scalar
-            if (inputIndex == 0)  //left derivative
-            {
-                ComputeInputPartialLeft(m_logSoftmaxOfRight, Inputs(inputIndex)->GradientValues(), GradientValues());
-            }
-            else if (inputIndex == 1)
-            {
-                ComputeInputPartialRight(m_softmaxOfRight, Inputs(0)->FunctionValues(), Inputs(inputIndex)->GradientValues(), GradientValues(), m_gammaFromLattice,
-                    m_hsmoothingWeight, m_frameDropThresh);
-                Inputs(inputIndex)->MaskMissingGradientColumnsToZero();
-            }
-            else if (inputIndex == 2)
-            {
-                Inputs(inputIndex)->NeedGradient() = false;
-                Inputs(inputIndex)->GradientValues().SetValue(0.0);
-            }
-            else
-                RuntimeError("SequenceWithSoftmaxNode criterion only takes with respect to label, DNN output and log likelihood.");
-        }
-
-        static void WINAPI ComputeInputPartialLeft(const Matrix<ElemType>& logSoftmaxOfRight, Matrix<ElemType>& inputGradientValues,
-            const Matrix<ElemType>& gradientValues)
-        {
-#if DUMPOUTPUT
-            logSoftmaxOfRight.Print("SequenceWithSoftmaxNode Partial-logSoftmaxOfRight");
-            gradientValues.Print("SequenceWithSoftmaxNode Partial-gradientValues");
-            inputGradientValues.Print("SequenceWithSoftmaxNode Partial-Left-in");
-#endif
-
-            Matrix<ElemType>::ScaleAndAdd(-gradientValues.Get00Element(), logSoftmaxOfRight, inputGradientValues);
-#if DUMPOUTPUT
-            inputGradientValues.Print("SequenceWithSoftmaxNode Partial-Left-out");
-#endif
-        }
-
-        static void WINAPI ComputeInputPartialRight(const Matrix<ElemType>& softmaxOfRight, const Matrix<ElemType>& inputFunctionValues,
-            Matrix<ElemType>& inputGradientValues, const Matrix<ElemType>& gradientValues, const Matrix<ElemType> & gammaFromLattice,
-            const ElemType & hsmoothingWeight, const ElemType & frameDropThresh)
-        {
-#if DUMPOUTPUT
-            softmaxOfRight.Print("SequenceWithSoftmaxNode Partial-softmaxOfRight");
-            inputFunctionValues.Print("SequenceWithSoftmaxNode Partial-inputFunctionValues");
-            gradientValues.Print("SequenceWithSoftmaxNode Partial-gradientValues");
-            inputGradientValues.Print("SequenceWithSoftmaxNode Partial-Right-in");
-#endif  
-            
-            inputGradientValues.AssignSequenceError(hsmoothingWeight, inputFunctionValues, softmaxOfRight, gammaFromLattice, gradientValues.Get00Element());            
-            inputGradientValues.DropFrame(inputFunctionValues, gammaFromLattice, frameDropThresh);    
-#if DUMPOUTPUT
-            inputGradientValues.Print("SequenceWithSoftmaxNode Partial-Right");
-#endif
-        }
-
-        // -sum(left_i * log(softmax_i(right)))
-        virtual void EvaluateThisNodeNonLooping()
-        {
-            // Initialize m_GammaCal
-            if (!m_gammaCalcInitialized)
-            {
-                if (m_hmm.hmms.size() == 0)
-                {
-                    LogicError("SequenceWithSoftmaxNode criterion evaluation requires HMM states to be set.");
-                }
-                m_GammaCal.init(m_hmm, m_deviceId);
-                m_gammaCalcInitialized = true;
-            }
-            EvaluateThisNodeS(FunctionValues(), Inputs(0)->FunctionValues(), Inputs(1)->FunctionValues(), Inputs(2)->FunctionValues(), m_softmaxOfRight, m_logSoftmaxOfRight, m_gammaFromLattice, m_lattice, m_GammaCal,
-                m_uids, m_boundaries,  Inputs(0)->GetMBLayout(), m_extrauttmap, m_doreferencealign);
-        }
-
-        /*TODO: merge with call site*/void EvaluateThisNodeS(Matrix<ElemType>& functionValues, Matrix<ElemType>& inputFunctionValues0, Matrix<ElemType>& inputFunctionValues1,
-            const Matrix<ElemType>& inputFunctionValues2, Matrix<ElemType>& softmaxOfRight, Matrix<ElemType>& logSoftmaxOfRight, Matrix<ElemType>& gammafromlattice,
-            std::vector<shared_ptr<const msra::dbn::latticesource::latticepair>> &lattices, msra::lattices::GammaCalculation<ElemType> &GammaCal, std::vector<size_t> & uids,
-            std::vector<size_t> & boundaries,  MBLayoutPtr pMBLayout, std::vector<size_t> &extrauttmap, bool doReferenceAlign)
-        {
-            //softmax 
-            logSoftmaxOfRight.AssignLogSoftmaxOf(inputFunctionValues1, true);
-            softmaxOfRight.SetValue(logSoftmaxOfRight);
-            softmaxOfRight.InplaceExp();
-
-            size_t sequenceNum = Inputs(1)->GetNumParallelSequences();
-            gammafromlattice.SwitchToMatrixType(softmaxOfRight.GetMatrixType(), softmaxOfRight.GetFormat(), false);
-            gammafromlattice.Resize(softmaxOfRight.GetNumRows(), softmaxOfRight.GetNumCols());
-            GammaCal.calgammaformb(functionValues, lattices, inputFunctionValues2, inputFunctionValues0, gammafromlattice, uids, boundaries, sequenceNum, pMBLayout, extrauttmap, doReferenceAlign);
-            
-#if NANCHECK
-            functionValues.HasNan("SequenceWithSoftmaxNode");
-#endif
-#if DUMPOUTPUT
-            functionValues.Print("SequenceWithSoftmaxNode");
-#endif
-        }
-
-        virtual void /*ComputationNodeBase::*/Validate(bool isFinalValidationPass) override
-        {
-            Base::Validate(isFinalValidationPass);
-
-            if (Inputs(0)->OperationName() != L"InputValue" && Inputs(0)->OperationName() != L"SparseInputValue")
-                LogicError("SequenceWithSoftmaxNode criterion requires the first input to be the label.");
-
-            ValidateInferBinaryChildren();  // update children dimensions
-            //we may release the constraint that the first operant is an inputValue later so the following code should be kept
-            //size_t index = 0;
-            //if (Inputs(index)->OperationName() == OperationNameOf(LearnableParameter))
-            //{
-            //    size_t rows = Inputs(index)->GetNumRows() == 0 ? Inputs(1 - index)->GetNumRows() : Inputs(index)->GetNumRows();
-            //    size_t cols = Inputs(index)->GetNumCols() == 0 ? Inputs(1 - index)->GetNumCols() : Inputs(index)->GetNumCols();
-            //    Inputs(index)->Resize(rows, cols);
-            //}
-            //
-            //index = 1;
-            //if (Inputs(index)->OperationName() == OperationNameOf(LearnableParameter))
-            //{
-            //    size_t rows = Inputs(index)->GetNumRows() == 0 ? Inputs(1 - index)->GetNumRows() : Inputs(index)->GetNumRows();
-            //    size_t cols = Inputs(index)->GetNumCols() == 0 ? Inputs(1 - index)->GetNumCols() : Inputs(index)->GetNumCols();
-            //    Inputs(index)->Resize(rows, cols);
-            //}
-
-            //if (Inputs(0)->GetNumRows() == 0 || Inputs(1)->GetNumRows() == 0  || Inputs(2)->GetNumRows() == 0 )
-            //    LogicError("SequenceWithSoftmaxNode operation: one of the operands has 0 elements.");
-
-            if (isFinalValidationPass)
-                if (!(Inputs(0)->GetNumRows() == Inputs(1)->GetNumRows() &&  //match size
-                    Inputs(1)->GetNumRows() == Inputs(2)->GetNumRows() &&
-                    Inputs(0)->GetNumCols() == Inputs(1)->GetNumCols() &&
-                    Inputs(1)->GetNumCols() == Inputs(2)->GetNumCols()))
-            {
-                    LogicError("The Matrix dimension in the SequenceWithSoftmaxNode operation does not match.");
-            }
-
-            Resize(1, 1);
-            m_pMBLayout = nullptr;  // no layout
-            InferImageDimsFromInputs();
-
-            m_logSoftmaxOfRight.Resize(Inputs(0)->GetNumRows(), Inputs(0)->GetNumCols());
-            m_softmaxOfRight.Resize(Inputs(0)->GetNumRows(), Inputs(0)->GetNumCols());
-            m_gammaFromLattice.Resize(Inputs(0)->GetNumRows(), Inputs(0)->GetNumCols());
-            m_maskOfFramedrop.Resize(Inputs(0)->GetNumRows(), Inputs(0)->GetNumCols());
-            m_gammatime = 0;
-            m_partialtime = 0;
-        }
-
-        virtual void InferImageDimsFromInputs()
-        {
-            InferImageDimsFromInput(0, false);
-
-            m_outputChannels = 1;
-            m_outputWidth = 1;
-            m_outputHeight = 1;
-        }
-
-        //leftNode should be the empirical
-        //virtual void AttachInputs(const ComputationNodePtr label, const ComputationNodePtr prediction, const ComputationNodePtr loglikelihood)
-        //{
-        //    m_children.resize(3);
-        //    m_children[0] = label;
-        //    m_children[1] = prediction;
-        //    m_children[2] = loglikelihood;
-        //    loglikelihood->NeedGradient() = false;
-        //}
-
-        virtual void MoveMatricesToDevice(const DEVICEID_TYPE deviceId)
-        {
-            Base::MoveMatricesToDevice(deviceId);            
-            m_logSoftmaxOfRight.TransferToDeviceIfNotThereAndNotAutoPlace( deviceId, true);
-            m_softmaxOfRight.TransferToDeviceIfNotThereAndNotAutoPlace( deviceId, true);
-            m_gammaFromLattice.TransferToDeviceIfNotThereAndNotAutoPlace(deviceId, true);
-            m_maskOfFramedrop.TransferToDeviceIfNotThereAndNotAutoPlace(deviceId, true);            
-        }
-
-        virtual void CopyTo(const ComputationNodePtr nodeP, const std::wstring& newName, const CopyNodeFlags flags) const
-        {
-            Base::CopyTo(nodeP, newName, flags);
-            
-            if (flags & CopyNodeFlags::copyNodeValue)
-            {
-                auto node = dynamic_pointer_cast<SequenceWithSoftmaxNode<ElemType>>(nodeP);
-
-                node->m_logSoftmaxOfRight = m_logSoftmaxOfRight;
-                node->m_softmaxOfRight = m_softmaxOfRight;
-                node->m_gammaFromLattice = m_gammaFromLattice;
-                node->m_maskOfFramedrop = m_maskOfFramedrop;
-                node->m_hsmoothingWeight = m_hsmoothingWeight;
-                node->m_frameDropThresh = m_frameDropThresh;
-                node->m_doreferencealign = m_doreferencealign;
-            }
-        }
-
-        // TODO: method names should be CamelCase
-        std::vector<shared_ptr<const msra::dbn::latticesource::latticepair>> * getLatticePtr()
-        {
-            return &m_lattice;
-        }
-
-        std::vector<size_t> * getuidprt()
-        {
-            return &m_uids;
-        }
-
-        std::vector<size_t> * getboundaryprt()
-        {
-            return &m_boundaries;
-        }
-        std::vector<size_t> * getextrauttmap()
-        {
-            return &m_extrauttmap;
-        }
-        msra::asr::simplesenonehmm *gethmm()
-        {
-            return &m_hmm;
-        }
-
-        void SetSmoothWeight(const ElemType hsmoothingWeight)
-        {
-            m_hsmoothingWeight = hsmoothingWeight;
-        }
-        void SetFrameDropThresh(const ElemType frameDropThresh)
-        {
-            m_frameDropThresh = frameDropThresh;
-        }
-
-        void SetReferenceAlign(const bool doreferencealign)
-        {
-            m_doreferencealign = doreferencealign;
-        }
-
-        void gettime(unsigned long long &gammatime, unsigned long long &partialtime)
-        {
-            gammatime = m_gammatime;
-            partialtime = m_partialtime;
-        }
-    protected:
-        virtual bool NodeDoesItsOwnCustomizedMissingColumnsMasking() { return true; }
-        Matrix<ElemType> m_logSoftmaxOfRight;
-        Matrix<ElemType> m_softmaxOfRight;
-        Matrix<ElemType> m_gammaFromLattice;
-        Matrix<ElemType> m_maskOfFramedrop;
-        ElemType m_frameDropThresh;
-        ElemType m_hsmoothingWeight;
-        bool m_doreferencealign;
-        std::vector<shared_ptr<const msra::dbn::latticesource::latticepair>> m_lattice;
-        msra::asr::simplesenonehmm m_hmm;
-        msra::lattices::GammaCalculation<ElemType> m_GammaCal;
-        bool m_gammaCalcInitialized;
-        std::vector<size_t> m_uids;
-        std::vector<size_t> m_boundaries;
-        std::vector<size_t> m_extrauttmap;
-
-        unsigned long long m_gammatime;
-        unsigned long long m_partialtime;
-    };
-
-    template class SequenceWithSoftmaxNode<float>;
-    template class SequenceWithSoftmaxNode<double>;
-}}}
->>>>>>> 7ef69b3d
+}}}